<<<<<<< HEAD
<Project Sdk="Microsoft.NET.Sdk.Razor">
	<PropertyGroup>
		<TargetFramework>net8.0</TargetFramework>
		<Nullable>enable</Nullable>
		<ImplicitUsings>enable</ImplicitUsings>
		<GeneratePackageOnBuild>True</GeneratePackageOnBuild>
		<PackageId>Blazing.Mvvm</PackageId>
		<Title>MVVM for Blazor using CommunityToolkit.Mvvm</Title>
		<Description>MVVM for Blazor using CommunityToolkit.Mvvm</Description>
		<PackageProjectUrl>https://github.com/gragra33/Blazing.Mvvm</PackageProjectUrl>
		<Copyright>MIT Licence</Copyright>
		<PackageReadmeFile>readme.md</PackageReadmeFile>
		<RepositoryUrl>https://github.com/gragra33/Blazing.Mvvm</RepositoryUrl>
		<RepositoryType>git</RepositoryType>
		<PackageTags>Blazor,Wasm,Web Assembly,Server,Mvvm,CommunityToolkit</PackageTags>
		<PackageReleaseNotes>Support for Blazor Server, Blazor WebAssembly, Blazor Hybrid</PackageReleaseNotes>
		<AssemblyVersion>1.4.0.0</AssemblyVersion>
		<FileVersion>1.4.0.0</FileVersion>
		<Version>1.4.0</Version>
	</PropertyGroup>

	<ItemGroup>
		<None Include="..\..\readme.md">
			<Pack>True</Pack>
			<PackagePath>\</PackagePath>
		</None>
	</ItemGroup>
=======
﻿<Project Sdk="Microsoft.NET.Sdk.Razor">

  <PropertyGroup>
    <TargetFrameworks>net8.0;net9.0</TargetFrameworks>
    <Nullable>enable</Nullable>
    <ImplicitUsings>enable</ImplicitUsings>
    <GeneratePackageOnBuild>True</GeneratePackageOnBuild>
    <GenerateDocumentationFile>true</GenerateDocumentationFile>
    <LangVersion>12</LangVersion>
    <PackageId>Blazing.Mvvm</PackageId>
    <Title>MVVM for Blazor using CommunityToolkit.Mvvm</Title>
    <Authors>Graeme Grant (@gragra33)</Authors>
    <Description>A simple, and easy-to-use implementation of Mvvm for Blazor wrapping the CommunityToolkit.Mvvm</Description>
    <Description>MVVM for Blazor using CommunityToolkit.Mvvm</Description>
    <PackageProjectUrl>https://github.com/gragra33/Blazing.Mvvm</PackageProjectUrl>
    <Copyright>MIT Licence</Copyright>
    <PackageReadmeFile>readme.md</PackageReadmeFile>
    <RepositoryUrl>https://github.com/gragra33/Blazing.Mvvm</RepositoryUrl>
    <RepositoryType>git</RepositoryType>
    <PackageTags>Blazor,Wasm,Web Assembly,Blazor Server,Blazor Web App,Mvvm,CommunityToolkit</PackageTags>
    <PackageReleaseNotes>Support for Blazor Web App, Blazor Server, Blazor WebAssembly, Blazor Hybrid</PackageReleaseNotes>
    <AssemblyVersion>2.0.0.0</AssemblyVersion>
    <FileVersion>2.0.0.0</FileVersion>
    <Version>2.0.0</Version>
  </PropertyGroup>
>>>>>>> 64bd3ac5

	<ItemGroup>
		<ProjectReference Include="..\Blazing.Mvvm.Base\Blazing.Mvvm.Base.csproj" />
	</ItemGroup>

<<<<<<< HEAD
	<ItemGroup>
		<SupportedPlatform Include="browser" />
	</ItemGroup>
	<ItemGroup>
		<PackageReference Include="Microsoft.AspNetCore.Components.Web">
			<Version>8.0.10</Version>
		</PackageReference>
	</ItemGroup>
=======
  <ItemGroup>
    <SupportedPlatform Include="browser" />
  </ItemGroup>

	<ItemGroup Condition=" '$(TargetFramework)' == 'net8.0' ">
		<PackageReference Include="CommunityToolkit.Mvvm" Version="8.3.2" />
		<PackageReference Include="Microsoft.AspNetCore.Components.Web" Version="8.0.10" />
	</ItemGroup>
  
	<ItemGroup Condition=" '$(TargetFramework)' == 'net9.0' ">
		<PackageReference Include="CommunityToolkit.Mvvm" Version="8.3.2" />
		<PackageReference Include="Microsoft.AspNetCore.Components.Web" Version="9.0.0" />
	</ItemGroup>
  
  <ItemGroup>
    <InternalsVisibleTo Include="Blazing.Mvvm.Tests" />
  </ItemGroup>
>>>>>>> 64bd3ac5

</Project><|MERGE_RESOLUTION|>--- conflicted
+++ resolved
@@ -1,32 +1,3 @@
-<<<<<<< HEAD
-<Project Sdk="Microsoft.NET.Sdk.Razor">
-	<PropertyGroup>
-		<TargetFramework>net8.0</TargetFramework>
-		<Nullable>enable</Nullable>
-		<ImplicitUsings>enable</ImplicitUsings>
-		<GeneratePackageOnBuild>True</GeneratePackageOnBuild>
-		<PackageId>Blazing.Mvvm</PackageId>
-		<Title>MVVM for Blazor using CommunityToolkit.Mvvm</Title>
-		<Description>MVVM for Blazor using CommunityToolkit.Mvvm</Description>
-		<PackageProjectUrl>https://github.com/gragra33/Blazing.Mvvm</PackageProjectUrl>
-		<Copyright>MIT Licence</Copyright>
-		<PackageReadmeFile>readme.md</PackageReadmeFile>
-		<RepositoryUrl>https://github.com/gragra33/Blazing.Mvvm</RepositoryUrl>
-		<RepositoryType>git</RepositoryType>
-		<PackageTags>Blazor,Wasm,Web Assembly,Server,Mvvm,CommunityToolkit</PackageTags>
-		<PackageReleaseNotes>Support for Blazor Server, Blazor WebAssembly, Blazor Hybrid</PackageReleaseNotes>
-		<AssemblyVersion>1.4.0.0</AssemblyVersion>
-		<FileVersion>1.4.0.0</FileVersion>
-		<Version>1.4.0</Version>
-	</PropertyGroup>
-
-	<ItemGroup>
-		<None Include="..\..\readme.md">
-			<Pack>True</Pack>
-			<PackagePath>\</PackagePath>
-		</None>
-	</ItemGroup>
-=======
 ﻿<Project Sdk="Microsoft.NET.Sdk.Razor">
 
   <PropertyGroup>
@@ -52,22 +23,14 @@
     <FileVersion>2.0.0.0</FileVersion>
     <Version>2.0.0</Version>
   </PropertyGroup>
->>>>>>> 64bd3ac5
 
-	<ItemGroup>
-		<ProjectReference Include="..\Blazing.Mvvm.Base\Blazing.Mvvm.Base.csproj" />
-	</ItemGroup>
+  <ItemGroup>
+    <None Include="..\..\readme.md">
+      <Pack>True</Pack>
+      <PackagePath>\</PackagePath>
+    </None>
+  </ItemGroup>
 
-<<<<<<< HEAD
-	<ItemGroup>
-		<SupportedPlatform Include="browser" />
-	</ItemGroup>
-	<ItemGroup>
-		<PackageReference Include="Microsoft.AspNetCore.Components.Web">
-			<Version>8.0.10</Version>
-		</PackageReference>
-	</ItemGroup>
-=======
   <ItemGroup>
     <SupportedPlatform Include="browser" />
   </ItemGroup>
@@ -85,6 +48,5 @@
   <ItemGroup>
     <InternalsVisibleTo Include="Blazing.Mvvm.Tests" />
   </ItemGroup>
->>>>>>> 64bd3ac5
 
 </Project>