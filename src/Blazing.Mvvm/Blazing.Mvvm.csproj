<Project Sdk="Microsoft.NET.Sdk.Razor">
<<<<<<< HEAD

=======
>>>>>>> 2cd3d466
	<PropertyGroup>
		<TargetFramework>net8.0</TargetFramework>
		<Nullable>enable</Nullable>
		<ImplicitUsings>enable</ImplicitUsings>
		<GeneratePackageOnBuild>True</GeneratePackageOnBuild>
		<PackageId>Blazing.Mvvm</PackageId>
		<Title>MVVM for Blazor using CommunityToolkit.Mvvm</Title>
		<Description>MVVM for Blazor using CommunityToolkit.Mvvm</Description>
		<PackageProjectUrl>https://github.com/gragra33/Blazing.Mvvm</PackageProjectUrl>
		<Copyright>MIT Licence</Copyright>
		<PackageReadmeFile>readme.md</PackageReadmeFile>
		<RepositoryUrl>https://github.com/gragra33/Blazing.Mvvm</RepositoryUrl>
		<RepositoryType>git</RepositoryType>
		<PackageTags>Blazor,Wasm,Web Assembly,Server,Mvvm,CommunityToolkit</PackageTags>
		<PackageReleaseNotes>Support for Blazor Server, Blazor WebAssembly, Blazor Hybrid</PackageReleaseNotes>
		<AssemblyVersion>1.4.0.0</AssemblyVersion>
		<FileVersion>1.4.0.0</FileVersion>
		<Version>1.4.0</Version>
	</PropertyGroup>

	<ItemGroup>
		<None Include="..\..\readme.md">
			<Pack>True</Pack>
			<PackagePath>\</PackagePath>
		</None>
	</ItemGroup>

	<ItemGroup>
		<ProjectReference Include="..\Blazing.Mvvm.Base\Blazing.Mvvm.Base.csproj" />
	</ItemGroup>

<<<<<<< HEAD

	<ItemGroup>
		<SupportedPlatform Include="browser" />
	</ItemGroup>

=======
	<ItemGroup>
		<SupportedPlatform Include="browser" />
	</ItemGroup>
>>>>>>> 2cd3d466
	<ItemGroup>
		<PackageReference Include="Microsoft.AspNetCore.Components.Web">
			<Version>8.0.8</Version>
		</PackageReference>
	</ItemGroup>

</Project><|MERGE_RESOLUTION|>--- conflicted
+++ resolved
@@ -1,8 +1,4 @@
 <Project Sdk="Microsoft.NET.Sdk.Razor">
-<<<<<<< HEAD
-
-=======
->>>>>>> 2cd3d466
 	<PropertyGroup>
 		<TargetFramework>net8.0</TargetFramework>
 		<Nullable>enable</Nullable>
@@ -34,17 +30,9 @@
 		<ProjectReference Include="..\Blazing.Mvvm.Base\Blazing.Mvvm.Base.csproj" />
 	</ItemGroup>
 
-<<<<<<< HEAD
-
 	<ItemGroup>
 		<SupportedPlatform Include="browser" />
 	</ItemGroup>
-
-=======
-	<ItemGroup>
-		<SupportedPlatform Include="browser" />
-	</ItemGroup>
->>>>>>> 2cd3d466
 	<ItemGroup>
 		<PackageReference Include="Microsoft.AspNetCore.Components.Web">
 			<Version>8.0.8</Version>
