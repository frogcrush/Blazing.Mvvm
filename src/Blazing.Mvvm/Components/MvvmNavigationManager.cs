--- conflicted
+++ resolved
@@ -1,7 +1,7 @@
 ﻿using System.Reflection;
+using Blazing.Mvvm.ComponentModel;
 using Microsoft.AspNetCore.Components;
 using Microsoft.Extensions.Logging;
-using Blazing.Mvvm.ComponentModel;
 
 namespace Blazing.Mvvm.Components;
 
@@ -42,33 +42,17 @@
         _navigationManager.NavigateTo(uri, forceLoad, replace);
     }
 
-<<<<<<< HEAD
-    /// <summary>
-    /// Navigates to the specified associated URI.
-    /// </summary>
-    /// <typeparam name="TViewModel">The type <see cref="IViewModelBase"/> to use to determine the URI to navigate to.</typeparam>
-    /// <param name="options">Provides additional <see cref="NavigationOptions"/>.</param>
-    public void NavigateTo<TViewModel>(BrowserNavigationOptions options)
-=======
     /// <inheritdoc/>
     public void NavigateTo<TViewModel>(NavigationOptions options)
->>>>>>> 64bd3ac5
-        where TViewModel : IViewModelBase
-    {
-        if (!_references.TryGetValue(typeof(TViewModel), out string? uri))
-        {
-            throw new ArgumentException($"{typeof(TViewModel)} has no associated page");
-        }
-
-<<<<<<< HEAD
-        if (_logger.IsEnabled(LogLevel.Debug))
-            _logger.LogDebug($"Navigating '{typeof(TViewModel).FullName}' to uri '{uri}'");
-
-        _navigationManager.NavigateTo(uri, CloneNavigationOptions(options));
-=======
+        where TViewModel : IViewModelBase
+    {
+        if (!_references.TryGetValue(typeof(TViewModel), out string? uri))
+        {
+            throw new ArgumentException($"{typeof(TViewModel)} has no associated page");
+        }
+
         LogNavigationEvent(typeof(TViewModel).FullName, uri);
         _navigationManager.NavigateTo(uri, options);
->>>>>>> 64bd3ac5
     }
 
     /// <inheritdoc/>
@@ -82,29 +66,14 @@
             throw new ArgumentException($"{typeof(TViewModel)} has no associated page");
         }
 
-<<<<<<< HEAD
-        //string navUri = relativeUri is null ? uri : uri + relativeUri;
-
-=======
->>>>>>> 64bd3ac5
         uri = BuildUri(_navigationManager.ToAbsoluteUri(uri).AbsoluteUri, relativeUri);
 
         LogNavigationEvent(typeof(TViewModel).FullName, uri);
         _navigationManager.NavigateTo(uri, forceLoad, replace);
     }
 
-<<<<<<< HEAD
-    /// <summary>
-    /// Navigates to the specified associated URI.
-    /// </summary>
-    /// <typeparam name="TViewModel">The type <see cref="IViewModelBase"/> to use to determine the URI to navigate to.</typeparam>
-    /// <param name="relativeUri">relative URI &/or QueryString appended to the navigation Uri.</param>
-    /// <param name="options">Provides additional <see cref="NavigationOptions"/>.</param>
-    public void NavigateTo<TViewModel>(string relativeUri, BrowserNavigationOptions options)
-=======
     /// <inheritdoc/>
     public void NavigateTo<TViewModel>(string relativeUri, NavigationOptions options)
->>>>>>> 64bd3ac5
         where TViewModel : IViewModelBase
     {
         ArgumentNullException.ThrowIfNull(relativeUri);
@@ -120,9 +89,6 @@
         _navigationManager.NavigateTo(uri, options);
     }
 
-<<<<<<< HEAD
-        _navigationManager.NavigateTo(uri, CloneNavigationOptions(options));
-=======
     /// <inheritdoc/>
     public void NavigateTo(object key, bool forceLoad = false, bool replace = false)
     {
@@ -149,7 +115,6 @@
 
         LogKeyedNavigationEvent(key, uri);
         _navigationManager.NavigateTo(uri, options);
->>>>>>> 64bd3ac5
     }
 
     /// <inheritdoc/>
@@ -211,19 +176,6 @@
 
     #region Internals
 
-<<<<<<< HEAD
-    private NavigationOptions CloneNavigationOptions(BrowserNavigationOptions options)
-    {
-        return new NavigationOptions()
-        {
-            ForceLoad = options.ForceLoad,
-            HistoryEntryState = options.HistoryEntryState,
-            ReplaceHistoryEntry = options.ReplaceHistoryEntry
-        };
-    }
-
-    private static string BuildUri(string uri, string? relativeUri)
-=======
     /// <summary>
     /// Builds a complete URI from a base URI and a relative URI.
     /// </summary>
@@ -231,7 +183,6 @@
     /// <param name="relativeUri">The relative URI or query string.</param>
     /// <returns>The complete URI.</returns>
     private static string BuildUri(string uri, string relativeUri)
->>>>>>> 64bd3ac5
     {
         if (string.IsNullOrWhiteSpace(relativeUri))
         {
