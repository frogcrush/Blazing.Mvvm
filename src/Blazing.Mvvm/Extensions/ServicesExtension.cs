--- conflicted
+++ resolved
@@ -23,25 +23,6 @@
     /// <exception cref="InvalidOperationException">Throws an when a <c>view model</c> has a generic <see cref="ViewModelDefinitionAttribute{TViewModel}"/> attribute but does not implement the generic type.</exception>
     public static IServiceCollection AddMvvm(this IServiceCollection services, Action<LibraryConfiguration>? configuration = null)
     {
-<<<<<<< HEAD
-        if (configuration is not null)
-        {
-            switch (configuration.HostingModel)
-            {
-                case BlazorHostingModel.WebAssembly:
-                case BlazorHostingModel.Hybrid:
-                case BlazorHostingModel.NotSpecified:
-                    services.AddSingleton<IMvvmNavigationManager, MvvmNavigationManager>();
-                    break;
-                case BlazorHostingModel.HybridMaui:
-                case BlazorHostingModel.Server:
-                case BlazorHostingModel.WebApp:
-                    services.AddScoped<IMvvmNavigationManager, MvvmNavigationManager>();
-                    break;
-            }
-        }
-        else
-=======
         ArgumentNullException.ThrowIfNull(services);
 
         var callingAssembly = Assembly.GetCallingAssembly();
@@ -54,7 +35,6 @@
     private static void AddDependencies(IServiceCollection services, LibraryConfiguration configuration, Assembly callingAssembly)
     {
         if (configuration.ViewModelAssemblies.Count == 0)
->>>>>>> 64bd3ac5
         {
             configuration.RegisterViewModelsFromAssembly(callingAssembly);
         }
