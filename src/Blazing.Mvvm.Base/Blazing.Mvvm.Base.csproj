--- conflicted
+++ resolved
@@ -20,11 +20,7 @@
 	</PropertyGroup>
 
 	<ItemGroup>
-<<<<<<< HEAD
-		<PackageReference Include="CommunityToolkit.Mvvm" Version="8.2.2" />
-=======
 		<PackageReference Include="CommunityToolkit.Mvvm" Version="8.3.0" />
->>>>>>> 2cd3d466
 	</ItemGroup>
 
 </Project>