﻿# Blazor Extension for the MVVM CommunityToolkit

This project expands upon the [blazor-mvvm](https://github.com/IntelliTect-Samples/blazor-mvvm) repository by [Kelly Adams](https://github.com/adamskt), implementing full MVVM support via the [CommunityToolkit.Mvvm](https://learn.microsoft.com/en-us/dotnet/communitytoolkit/mvvm/). Enhancements include preventing cross-thread exceptions, adding extra base class types, MVVM-style navigation, and converting the project into a usable library.

## Table of Contents

<!-- TOC -->
- [Blazor Extension for the MVVM CommunityToolkit](#blazor-extension-for-the-mvvm-communitytoolkit)
  - [Table of Contents](#table-of-contents)
  - [Quick Start](#quick-start)
    - [Installation](#installation)
      - [.NET CLI](#net-cli)
      - [NuGet Package Manager](#nuget-package-manager)
    - [Configuration](#configuration)
      - [Registering ViewModels in a Different Assembly](#registering-viewmodels-in-a-different-assembly)
    - [Usage](#usage)
      - [Create a `ViewModel` inheriting the `ViewModelBase` class](#create-a-viewmodel-inheriting-the-viewmodelbase-class)
      - [Create your Page inheriting the `MvvmComponentBase<TViewModel>` component](#create-your-page-inheriting-the-mvvmcomponentbasetviewmodel-component)
  - [Give a ⭐](#give-a-)
  - [Documentation](#documentation)
    - [View Model](#view-model)
      - [Lifecycle Methods](#lifecycle-methods)
      - [Service Registration](#service-registration)
      - [Parameter Resolution](#parameter-resolution)
    - [MVVM Navigation](#mvvm-navigation)
      - [Navigate by abstraction](#navigate-by-abstraction)
    - [MVVM Validation](#mvvm-validation)
  - [History](#history)
    - [V2.0.0](#v200)
<!-- TOC -->

## Quick Start

### Installation

Add the [Blazing.Mvvm](https://www.nuget.org/packages/Blazing.Mvvm) NuGet package to your project.

Install the package via .NET CLI or the NuGet Package Manager.

#### .NET CLI

```bash
dotnet add package Blazing.Mvvm
```

#### NuGet Package Manager

```powershell
Install-Package Blazing.Mvvm
```

### Configuration

Configure the library in your `Program.cs` file. The `AddMvvm` method will add the required services for the library and automatically register ViewModels that inherit from the `ViewModelBase`, `RecipientViewModelBase`, or `ValidatorViewModelBase` class in the calling assembly.

```csharp
using Blazing.Mvvm;

builder.Services.AddMvvm(options =>
{ 
    options.HostingModelType = BlazorHostingModelType.WebApp;
});
```

If you are using a different hosting model, set the `HostingModelType` property to the appropriate value. The available options are:

- `BlazorHostingModelType.Hybrid`
- `BlazorHostingModelType.Server`
- `BlazorHostingModelType.WebApp`
- `BlazorHostingModelType.WebAssembly`

#### Registering ViewModels in a Different Assembly

If the ViewModels are in a different assembly, configure the library to scan that assembly for the ViewModels.

```csharp
using Blazing.Mvvm;

builder.Services.AddMvvm(options =>
{ 
    options.RegisterViewModelsFromAssemblyContaining<MyViewModel>();
});

// OR

var vmAssembly = typeof(MyViewModel).Assembly;
builder.Services.AddMvvm(options =>
{ 
    options.RegisterViewModelsFromAssembly(vmAssembly);
});
```

### Usage

#### Create a `ViewModel` inheriting the `ViewModelBase` class

```csharp
public partial class FetchDataViewModel : ViewModelBase
{
    private static readonly string[] Summaries = [
        "Freezing", "Bracing", "Chilly", "Cool", "Mild", "Warm", "Balmy", "Hot", "Sweltering", "Scorching"
    ];

    [ObservableProperty]
    private ObservableCollection<WeatherForecast> _weatherForecasts = new();

    public string Title => "Weather forecast";

    public override void OnInitialized()
        => WeatherForecasts = new ObservableCollection<WeatherForecast>(Get());

    private IEnumerable<WeatherForecast> Get()
    {
        return Enumerable.Range(1, 5).Select(index => new WeatherForecast
        {
            Date = DateTime.Now.AddDays(index),
            TemperatureC = Random.Shared.Next(-20, 55),
            Summary = Summaries[Random.Shared.Next(Summaries.Length)]
        });
    }
}
```

#### Create your Page inheriting the `MvvmComponentBase<TViewModel>` component

> ***NOTE:*** If working with repositories, database services, etc, that require a scope, then use `MvvmOwningComponentBase<TViewModel>` instead.

```xml
@page "/fetchdata"
@inherits MvvmComponentBase<FetchDataViewModel>

<PageTitle>@ViewModel.Title</PageTitle>

<h1>@ViewModel.Title</h1>

@if (!ViewModel.WeatherForecasts.Any())
{
    <p><em>Loading...</em></p>
}
else
{
    <table class="table">
        <thead>
            <tr>
                <th>Date</th>
                <th>Temp. (C)</th>
                <th>Temp. (F)</th>
                <th>Summary</th>
            </tr>
        </thead>
        <tbody>
            @foreach (var forecast in ViewModel.WeatherForecasts)
            {
                <tr>
                    <td>@forecast.Date.ToShortDateString()</td>
                    <td>@forecast.TemperatureC</td>
                    <td>@forecast.TemperatureF</td>
                    <td>@forecast.Summary</td>
                </tr>
            }
        </tbody>
    </table>
}
```

## Give a ⭐

If you like or are using this project to learn or start your solution, please give it a star. Thanks!

Also, if you find this library useful, and you're feeling really generous, then please consider [buying me a coffee ☕](https://bmc.link/gragra33).

## Documentation

The Library supports the following hosting models:

- Blazor Server App
- Blazor WebAssembly App (WASM)
- Blazor Web App (.NET 8.0+)
- Blazor Hybrid - Wpf, WinForms, MAUI, and Avalonia (Windows only)

The library package includes:

- `MvvmComponentBase`, `MvvmOwningComponentBase` (Scoped service support), & `MvvmLayoutComponentBase` for quick and easy wiring up ViewModels.
- `ViewModelBase`, `RecipientViewModelBase`, & `ValidatorViewModelBase` wrappers for the [CommunityToolkit.Mvvm](https://learn.microsoft.com/en-us/dotnet/communitytoolkit/mvvm/).
- `MvvmNavigationManager` class and `MvvmNavLink` component for MVVM-style navigation, no more hard-coded paths.
- Sample applications for getting started quickly with all hosting models.

There are two additional sample projects in separate GitHub repositories:

1. [Blazor MVVM Sample](https://github.com/gragra33/MvvmSampleBlazor) - takes Microsoft's [Xamarin Sample](https://github.com/CommunityToolkit/MVVM-Samples) project for the [CommunityToolkit.Mvvm](https://learn.microsoft.com/en-us/dotnet/communitytoolkit/mvvm/) and converts it to: Blazor Wasm & Blazor Hybrid for Wpf & Avalonia. Minimal changes were made.
2. [Dynamic Parent and Child](https://github.com/gragra33/Blazing.Mvvm.ParentChildSample) - demonstrates loose coupling of a parent component/page and an unknown number of child components using [Messenger](https://learn.microsoft.com/en-us/dotnet/communitytoolkit/mvvm/messenger) for interactivity.

### View Model

The library offers several base classes that extend the [CommunityToolkit.Mvvm](https://learn.microsoft.com/en-us/dotnet/communitytoolkit/mvvm/) base classes:

- `ViewModelBase`: Inherits from the [`ObservableObject`](https://learn.microsoft.com/en-us/dotnet/communitytoolkit/mvvm/observableobject) class.
- `RecipientViewModelBase`: Inherits from the [`ObservableRecipient`](https://learn.microsoft.com/en-us/dotnet/communitytoolkit/mvvm/observablerecipient) class.
- `ValidatorViewModelBase`: Inherits from the [`ObservableValidator`](https://learn.microsoft.com/en-us/dotnet/communitytoolkit/mvvm/observablevalidator) class and supports the `EditForm` component.

#### Lifecycle Methods

The `ViewModelBase`, `RecipientViewModelBase`, and `ValidatorViewModelBase` classes support the `ComponentBase` lifecycle methods, which are invoked when the corresponding `ComponentBase` method is called:

- `OnAfterRender`
- `OnAfterRenderAsync`
- `OnInitialized`
- `OnInitializedAsync`
- `OnParametersSet`
- `OnParametersSetAsync`
- `ShouldRender`

#### Service Registration

ViewModels are registered as `Transient` services by default. If you need to register a ViewModel with a different service lifetime (Scoped, Singleton, Transient), use the `ViewModelDefinition` attribute:

```csharp
[ViewModelDefinition(Lifetime = ServiceLifetime.Scoped)]
public partial class FetchDataViewModel : ViewModelBase
{
    // ViewModel code
}
```

To register the ViewModel with a specific interface or abstract class, use the `ViewModelDefinition` generic attribute.

```csharp
[ViewModelDefinition<IFetchDataViewModel>]
public partial class FetchDataViewModel : ViewModelBase, IFetchDataViewModel
{
    // ViewModel code
}
```

In the `View` component, use the `ViewModelDefinition` attribute to specify the key of the ViewModel and the `MvvmComponentBase` type set to `IFetchDataViewModel`:

```xml
@page "/fetchdata"
@attribute [ViewModelDefinition(Key = "FetchDataViewModel")]
@inherits MvvmComponentBase<IFetchDataViewModel>
```

To register the ViewModel as a keyed service, use the `ViewModelDefinition` attribute type set to `IFetchDataViewModel` with the `Key` property:

```csharp
[ViewModelDefinition<IFetchDataViewModel>(Key = "FetchDataViewModel")]
public partial class FetchDataViewModel : ViewModelBase, IFetchDataViewModel
{
    // ViewModel code
}
```

<<<<<<< HEAD
In the `View` component, use the `ViewModelKey` attribute to specify the key of the ViewModel:

```xml
@page "/fetchdata"
@attribute [ViewModelKey("FetchDataViewModel")]
@inherits MvvmComponentBase<FetchDataViewModel>
```

=======
>>>>>>> 7c540c91
#### Parameter Resolution

The library supports passing parameter values to the `ViewModel` which are defined in the `View`.

This feature is opt-in. To enable it, set the `ParameterResolutionMode` property to `ViewAndViewModel` in the `AddMvvm` method. This will resolve parameters in both the `View` component and the `ViewModel`.

```csharp
builder.Services.AddMvvm(options =>
{ 
    options.ParameterResolutionMode = ParameterResolutionMode.ViewAndViewModel;
});
```

To resolve parameters in the `ViewModel` only, set the `ParameterResolutionMode` property value to `ViewModel`.

Properties in the `ViewModel` that should be set must be marked with the `ViewParameter` attribute.

```csharp
public partial class SampleViewModel : ViewModelBase
{
    [ObservableProperty]
    [property: ViewParameter]
    private string _title;

    [ViewParameter]
    public int Count { get; set; }

    [ViewParameter("Content")]
    private string Body { get; set; }
}
```

In the `View` component, the parameters should be defined as properties with the `Parameter` attribute:

```xml
@inherits MvvmComponentBase<SampleViewModel>

@code {
    [Parameter]
    public string Title { get; set; }

    [Parameter]
    public int Count { get; set; }

    [Parameter]
    public string Content { get; set; }
}
```

### MVVM Navigation

No more magic strings! Strongly-typed navigation is now possible. If the page URI changes, you no longer need to search through your source code to make updates. It is auto-magically resolved at runtime for you!

When the `MvvmNavigationManager` is initialized by the IOC container as a Singleton, the class examines all assemblies and internally caches all ViewModels (classes and interfaces) along with their associated pages.

When navigation is required, a quick lookup is performed, and the Blazor `NavigationManager` is used to navigate to the correct page. Any relative URI or query string passed via the `NavigateTo` method call is also included.

> **Note:** The `MvvmNavigationManager` class is not a complete replacement for the Blazor `NavigationManager` class; it only adds support for MVVM.

**Modify the `NavMenu.razor` to use `MvvmNavLink`:**

```xml
<div class="nav-item px-3">
    <MvvmNavLink class="nav-link" TViewModel="FetchDataViewModel">
        <span class="oi oi-list-rich" aria-hidden="true"></span> Fetch data
    </MvvmNavLink>
</div>
```

> The `MvvmNavLink` component is based on the Blazor `NavLink` component and includes additional `TViewModel` and `RelativeUri` properties. Internally, it uses the `MvvmNavigationManager` for navigation.

**Navigate by ViewModel using the `MvvmNavigationManager` from code:**

Inject the `MvvmNavigationManager` class into your page or ViewModel, then use the `NavigateTo` method:

```csharp
mvvmNavigationManager.NavigateTo<FetchDataViewModel>();
```

The `NavigateTo` method works the same as the standard Blazor `NavigationManager` and also supports passing a relative URL and/or query string.

#### Navigate by abstraction

If you prefer abstraction, you can also navigate by interface as shown below:

```csharp
mvvmNavigationManager.NavigateTo<ITestNavigationViewModel>();
```

The same principle works with the `MvvmNavLink` component:

```xml
<div class="nav-item px-3">
    <MvvmNavLink class="nav-link"
                 TViewModel=ITestNavigationViewModel
                 Match="NavLinkMatch.All">
        <span class="oi oi-calculator" aria-hidden="true"></span>Test
    </MvvmNavLink>
</div>
<div class="nav-item px-3">
    <MvvmNavLink class="nav-link"
                 TViewModel=ITestNavigationViewModel
                 RelativeUri="this is a MvvmNavLink test"
                 Match="NavLinkMatch.All">
        <span class="oi oi-calculator" aria-hidden="true"></span>Test + Params
    </MvvmNavLink>
</div>
<div class="nav-item px-3">
    <MvvmNavLink class="nav-link"
                 TViewModel=ITestNavigationViewModel
                 RelativeUri="?test=this%20is%20a%20MvvmNavLink%20querystring%20test"
                 Match="NavLinkMatch.All">
        <span class="oi oi-calculator" aria-hidden="true"></span>Test + QueryString
    </MvvmNavLink>
</div>
<div class="nav-item px-3">
    <MvvmNavLink class="nav-link"
                 TViewModel=ITestNavigationViewModel
                 RelativeUri="this is a MvvmNvLink test/?test=this%20is%20a%20MvvmNavLink%20querystring%20test"
                 Match="NavLinkMatch.All">
        <span class="oi oi-calculator" aria-hidden="true"></span>Test + Both
    </MvvmNavLink>
</div>
```

**Navigate by ViewModel Key using the `MvvmNavigationManager` from code:**

Inject the `MvvmNavigationManager` class into your page or ViewModel, then use the `NavigateTo` method:

```csharp
MvvmNavigationManager.NavigateTo("FetchDataViewModel");
```

The same principle works with the `MvvmKeyNavLink` component:

```xml
<div class="nav-item px-3">
    <MvvmKeyNavLink class="nav-link"
                    NavigationKey="@nameof(TestKeyedNavigationViewModel)"
                    Match="NavLinkMatch.All">
        <span class="oi oi-calculator" aria-hidden="true"></span> Keyed Test
    </MvvmKeyNavLink>
</div>

<div class="nav-item px-3">
    <MvvmKeyNavLink class="nav-link"
                    NavigationKey="@nameof(TestKeyedNavigationViewModel)"
                    RelativeUri="this is a MvvmKeyNavLink test"
                    Match="NavLinkMatch.All">
        <span class="oi oi-calculator" aria-hidden="true"></span> Keyed + Params
    </MvvmKeyNavLink>
</div>

<div class="nav-item px-3">
    <MvvmKeyNavLink class="nav-link"
                    NavigationKey="@nameof(TestKeyedNavigationViewModel)"
                    RelativeUri="?test=this%20is%20a%20MvvmKeyNavLink%20querystring%20test"
                    Match="NavLinkMatch.All">
        <span class="oi oi-calculator" aria-hidden="true"></span> Keyed + QueryString
    </MvvmKeyNavLink>
</div>

<div class="nav-item px-3">
    <MvvmKeyNavLink class="nav-link"
                    NavigationKey="@nameof(TestKeyedNavigationViewModel)"
                    RelativeUri="this is a MvvmKeyNavLink test/?test=this%20is%20a%20MvvmKeyNavLink%20querystring%20test"
                    Match="NavLinkMatch.All">
        <span class="oi oi-calculator" aria-hidden="true"></span> Keyed + Both
    </MvvmKeyNavLink>
</div>
```

### MVVM Validation

The library provides an `MvvmObservableValidator` component that works with the `EditForm` component to enable validation using the `ObservableValidator` class from the [CommunityToolkit.Mvvm](https://learn.microsoft.com/en-us/dotnet/communitytoolkit/mvvm/) library.

The following example demonstrates how to use the `MvvmObservableValidator` component with the `EditForm` component to perform validation.

**First, define a class that inherits from the `ObservableValidator` class and contains properties with validation attributes:**

```csharp
public class ContactInfo : ObservableValidator
{
    private string? _name;

    [Required]
    [StringLength(100, MinimumLength = 2, ErrorMessage = "The {0} field must have a length between {2} and {1}.")]
    [RegularExpression(@"^[a-zA-Z\s'-]+$", ErrorMessage = "The {0} field contains invalid characters. Only letters, spaces, apostrophes, and hyphens are allowed.")]
    public string? Name
    {
        get => _name;
        set => SetProperty(ref _name, value, true);
    }

    private string? _email;

    [Required]
    [EmailAddress]
    public string? Email
    {
        get => _email;
        set => SetProperty(ref _email, value, true);
    }

    private string? _phoneNumber;

    [Required]
    [Phone]
    [Display(Name = "Phone Number")]
    public string? PhoneNumber
    {
        get => _phoneNumber;
        set => SetProperty(ref _phoneNumber, value, true);
    }
}
```

**Next, in the `ViewModel` component, define the property that will hold the object to be validated and the methods that will be called when the form is submitted:**

```csharp
public sealed partial class EditContactViewModel : ViewModelBase, IDisposable
{
    private readonly ILogger<EditContactViewModel> _logger;

    [ObservableProperty]
    private ContactInfo _contact = new();

    public EditContactViewModel(ILogger<EditContactViewModel> logger)
    {
        _logger = logger;
        Contact.PropertyChanged += ContactOnPropertyChanged;
    }

    public void Dispose()
        => Contact.PropertyChanged -= ContactOnPropertyChanged;

    [RelayCommand]
    private void ClearForm()
        => Contact = new ContactInfo();

    [RelayCommand]
    private void Save()
        => _logger.LogInformation("Form is valid and submitted!");

    private void ContactOnPropertyChanged(object? sender, PropertyChangedEventArgs e)
        => NotifyStateChanged();
}
```

**Finally, in the `View` component, use the `EditForm` component with the `MvvmObservableValidator` component to enable validation:**

```xml
@page "/form"
@inherits MvvmComponentBase<EditContactViewModel>

<EditForm Model="ViewModel.Contact" FormName="EditContact" OnValidSubmit="ViewModel.SaveCommand.Execute">
    <MvvmObservableValidator />
    <ValidationSummary />

    <div class="row g-3">
        <div class="col-12">
            <label class="form-label">Name:</label>
            <InputText aria-label="name" @bind-Value="ViewModel.Contact.Name" class="form-control" placeholder="Some Name"/>
            <ValidationMessage For="() => ViewModel.Contact.Name" />
        </div>

        <div class="col-12">
            <label class="form-label">Email:</label>
            <InputText aria-label="email" @bind-Value="ViewModel.Contact.Email" class="form-control" placeholder="user@domain.tld"/>
            <ValidationMessage For="() => ViewModel.Contact.Email" />
        </div>
        <div class="col-12">
            <label class="form-label">Phone Number:</label>
            <InputText aria-label="phone number" @bind-Value="ViewModel.Contact.PhoneNumber" class="form-control" placeholder="555-1212"/>
            <ValidationMessage For="() => ViewModel.Contact.PhoneNumber" />
        </div>
    </div>

    <hr class="my-4">

    <div class="row">
        <button class="btn btn-primary btn-lg col"
                type="submit"
                disabled="@ViewModel.Contact.HasErrors">
        Save
        </button>
        <button class="btn btn-secondary btn-lg col"
                type="button" 
                @onclick="ViewModel.ClearFormCommand.Execute">
            Clear Form
        </button>
    </div>
</EditForm>  
```

## History

### V2.0.0

This is a major release with breaking changes, migration notes can be found [here](docs/migration-notes/v1.4_to_v2.md).

- Added auto registration and discovery of view models. [@mishael-o](https://github.com/mishael-o)
- Added support for keyed view models. [@mishael-o](https://github.com/mishael-o)
- Added support for keyed view models to `MvvmNavLink`, `MvvmKeyNavLink` (new component), `MvvmNavigationManager`, `MvvmComponentBase`, `MvvmOwningComponentBase`, & `MvvmLayoutComponentBase`. [@gragra33](https://github.com/gragra33)
- Added a `MvvmObservableValidator` component which provides support for `ObservableValidator`. [@mishael-o](https://github.com/mishael-o)
- Added parameter resolution in the ViewModel. [@mishael-o](https://github.com/mishael-o)
- Added new `TestKeyedNavigation` samples for Keyed Navigation. [@gragra33](https://github.com/gragra33)
- Added & Updated tests for all changes made. [@mishael-o](https://github.com/mishael-o) & [@gragra33](https://github.com/gragra33)
- Dropped support for .NET 7. [@mishael-o](https://github.com/mishael-o)
- Documentation updates. [@mishael-o](https://github.com/mishael-o) & [@gragra33](https://github.com/gragra33)

**BREAKING CHANGES:**
- Renamed `BlazorHostingModel` to `BlazorHostingModelType` to avoid confusion

The full history can be found in the [Version Tracking](https://github.com/gragra33/Blazing.Mvvm/HISTORY.md) documentation.<|MERGE_RESOLUTION|>--- conflicted
+++ resolved
@@ -250,7 +250,6 @@
 }
 ```
 
-<<<<<<< HEAD
 In the `View` component, use the `ViewModelKey` attribute to specify the key of the ViewModel:
 
 ```xml
@@ -259,8 +258,6 @@
 @inherits MvvmComponentBase<FetchDataViewModel>
 ```
 
-=======
->>>>>>> 7c540c91
 #### Parameter Resolution
 
 The library supports passing parameter values to the `ViewModel` which are defined in the `View`.
