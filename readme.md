--- conflicted
+++ resolved
@@ -568,17 +568,6 @@
 
 ## History
 
-<<<<<<< HEAD
-=======
-### V2.2.0 7 December, 2024
-
-- Added support for `ObservableRecipient` being set to inactive when disposing the `MvvmComponentBase`, `MvvmOwningComponentBase`, `MvvmLayoutComponentBase`, and `RecipientViewModelBase`. [@gragra33](https://github.com/gragra33) & [@teunlielu](https://github.com/teunlielu)
-
->>>>>>> 709f39f4
-### V2.1.1 4 December, 2024
-
-- Version bump to fix a nuget release issue
-
 ### V2.1.0 3 December, 2024
 
 - Added MAUI Blazor Hybrid App support + sample HybridMaui app. [@hakakou](https://github.com/hakakou)
